<<<<<<< HEAD
use uuid::Uuid;
use z3::Context;

use crate::ast::*;
use crate::shared::{panic_with_diagnostics, Error};
use crate::z3::bindings::{expr_to_bool, expr_to_int};
use crate::z3::symModel::{Reference, SymExpression};
use crate::z3::SymMemory;

pub fn type_lhs<'ctx>(sym_memory: &mut SymMemory<'ctx>, lhs: &'ctx Lhs) -> Type {
    match lhs {
        Lhs::AccessField(obj, field) => match sym_memory.heap_access_object(obj, field, None) {
=======
use ::z3::Context;

use crate::ast::*;
use crate::shared::Error;
use crate::z3;
use crate::shared::{panic_with_diagnostics, Diagnostics};
use crate::sym_model::{SymExpression, SymMemory, SymValue, PathConstraints, Substituted};

pub fn type_lhs<'ctx>(sym_memory: &mut SymMemory<'ctx>, lhs: &'ctx Lhs) -> Type {
    match lhs {
        Lhs::Accessfield(obj, field) => match sym_memory.heap_get_field(obj, field) {
>>>>>>> cf0bf02e
            SymExpression::Bool(_) => Type::Bool,
            SymExpression::Int(_) => Type::Int,
            SymExpression::Ref((ty, _)) => ty,
        },
        Lhs::Identifier(id) => match sym_memory.stack_get(id) {
            Some(SymExpression::Bool(_)) => Type::Bool,
            Some(SymExpression::Int(_)) => Type::Int,
            Some(SymExpression::Ref((ty, _))) => ty,
            None => panic_with_diagnostics(
                &format!("Can't type '{}' because it is undeclared on the stack", id),
                &sym_memory,
            ),
        },
        Lhs::AccessArray(_, _) => todo!(),
    }
}

/// returns the symbolic expression rhs refers to
<<<<<<< HEAD
pub fn parse_rhs<'a, 'b>(
    ctx: &'a Context,
    sym_memory: &mut SymMemory<'a>,
    ty: &Type,
    lhs: &'a Lhs,
    rhs: &'a Rhs,
) -> Result<SymExpression<'a>, Error> {
=======
pub fn parse_rhs<'a, 'b>(sym_memory: &mut SymMemory<'a>, ty: &Type, rhs: &'a Rhs) -> SymExpression {
>>>>>>> cf0bf02e
    match rhs {
        Rhs::AccessField(obj_name, field_name) => {
            Ok(sym_memory.heap_access_object(obj_name, field_name, None).clone())
        }
        Rhs::NewArray(ty, len) => {
            let arr = sym_memory.init_array(ty.clone());
            let r = sym_memory.heap_insert(None, arr);
            Ok(SymExpression::Ref((ty.clone(), r)))
        }

        Rhs::AccessArray(arr_name, index) => sym_memory.heap_access_array(arr_name, index, None),

        Rhs::Expression(expr) => match ty {
<<<<<<< HEAD
            Type::Int => {
                let ast = expr_to_int(&ctx, &sym_memory, &expr);
                Ok(SymExpression::Int(ast))
            }

            Type::Bool => {
                let ast = expr_to_bool(&ctx, &sym_memory, &expr);
                Ok(SymExpression::Bool(ast))
            }
            Type::ClassType(class) => match expr {
                Expression::Identifier(id) => match sym_memory.stack_get(id) {
                    Some(SymExpression::Ref((ty, r))) => Ok(SymExpression::Ref((ty, r))),
=======
            Type::Int => SymExpression::Int(SymValue::Expr(sym_memory.substitute_expr(expr.clone()))),

            Type::Bool => SymExpression::Bool(SymValue::Expr(sym_memory.substitute_expr(expr.clone()))),
            Type::Classtype(class) => match expr {
                Expression::Identifier(id) => match sym_memory.stack_get(id) {
                    Some(SymExpression::Ref((ty, r))) => SymExpression::Ref((ty, r)),
>>>>>>> cf0bf02e
                    Some(_) => panic_with_diagnostics(
                        &format!("Trying to parse '{:?}' of type {:?}", rhs, ty),
                        &sym_memory,
                    ),
                    None => panic_with_diagnostics(&format!("TODO: think of error"), &sym_memory),
                },
                _ => panic_with_diagnostics(
                    &format!("Can't evaluate {:?} to type {}", rhs, class),
                    &sym_memory,
                ),
            },
            Type::ArrayType(_) => todo!(),
            Type::Void => panic_with_diagnostics(
                &format!(
                    "Can't evaluate rhs expression of the form {:?} to type void",
                    rhs
                ),
                &sym_memory,
            ),
        },
        _ => panic_with_diagnostics(
            &format!(
                "Rhs of the form {:?} with type {:?} should not be in the cfg",
                rhs, ty
            ),
            &sym_memory,
        ),
    }
}

<<<<<<< HEAD
/// assigns value from rhs to lhs
pub fn lhs_from_rhs<'a>(
    ctx: &'a Context,
    sym_memory: &mut SymMemory<'a>,
    lhs: &'a Lhs,
    rhs: &'a Rhs,
) -> Result<(), Error> {
    let ty = type_lhs(sym_memory, lhs);
    let var = parse_rhs(&ctx, sym_memory, &ty, lhs, rhs)?;
=======
// gets type of lhs, parses expression on rhs and assign value of rhs to lhs on stack / heap
pub fn lhs_from_rhs<'a>(sym_memory: &mut SymMemory<'a>, lhs: &'a Lhs, rhs: &'a Rhs) -> () {
    let ty = type_lhs(sym_memory, lhs);
    let var = parse_rhs(sym_memory, &ty, rhs);
>>>>>>> cf0bf02e
    match lhs {
        Lhs::AccessField(obj_name, field_name) => {
            sym_memory.heap_access_object(obj_name, field_name, Some(var));
        }
        Lhs::Identifier(id) => sym_memory.stack_insert(id, var),
        Lhs::AccessArray(_, _) => todo!(),
    };
    Ok(())
}

/// evaluates the parameters & arguments to a mapping id -> variable that can be added to a function scope
pub fn params_to_vars<'ctx>(
    sym_memory: &mut SymMemory<'ctx>,
    params: &'ctx Parameters,
    args: &'ctx Arguments,
<<<<<<< HEAD
) -> Vec<(&'ctx String, SymExpression<'ctx>)> {
=======
) -> Vec<(&'ctx String, SymExpression)> {
>>>>>>> cf0bf02e
    let mut params_iter = params.iter();
    let mut args_iter = args.iter();
    let mut variables = vec![];

    loop {
        match (params_iter.next(), args_iter.next()) {
            (Some((Type::Int, arg_id)), Some(expr)) => {
<<<<<<< HEAD
                let expr = expr_to_int(ctx, sym_memory, expr);
                variables.push((arg_id, SymExpression::Int(expr)));
            }
            (Some((Type::Bool, arg_id)), Some(expr)) => {
                let expr = expr_to_bool(ctx, sym_memory, expr);
                variables.push((arg_id, SymExpression::Bool(expr)));
=======
                variables.push((arg_id, SymExpression::Int(SymValue::Expr(sym_memory.substitute_expr(expr.clone())))));
            }
            (Some((Type::Bool, arg_id)), Some(expr)) => {
                variables.push((arg_id, SymExpression::Bool(SymValue::Expr(sym_memory.substitute_expr(expr.clone())))));
>>>>>>> cf0bf02e
            }
            (Some((Type::ClassType(class), arg_id)), Some(expr)) => {
                let err = |class, arg_id, expr| {
                    panic_with_diagnostics(
                        &format!(
                            "Can't assign argument '{} {}' value '{:?}'",
                            class, arg_id, expr
                        ),
                        &sym_memory,
                    )
                };
                match expr {
                    Expression::Identifier(param_id) => match sym_memory.stack_get(param_id) {
                        Some(SymExpression::Ref(r)) => {
                            variables.push((arg_id, SymExpression::Ref(r)))
                        }
                        _ => return err(class, arg_id, expr),
                    },
                    _ => return err(class, arg_id, expr),
                }
            }
            (Some((ty, _)), Some(_)) => panic_with_diagnostics(
                &format!("Argument of type {:?} are not implemented", ty),
                &sym_memory,
            ),
            (Some((_, param)), None) => panic_with_diagnostics(
                &format!(
                    "Missing an argument for parameter {:?} in a method call",
                    param
                ),
                &sym_memory,
            ),
            (None, Some(expr)) => panic_with_diagnostics(
                &format!(
                    "Expression {:?} has no parameter it can be assigned to in a method call",
                    expr
                ),
                &sym_memory,
            ),
            (None, None) => break,
        }
    }
    return variables;
}

/// handles the assertion in the SEE (used in `assert` and `require` statements)
pub fn assert<'a>(ctx: &'a Context, simplify: bool, sym_memory: &mut SymMemory<'a>, assertion: &Expression, pc: &mut PathConstraints, diagnostics: &mut Diagnostics) -> Result<(), Error>{

    let subt_assertion = sym_memory.substitute_expr(assertion.clone());

    // add (simplified) assertion
    if simplify {
        let simple_assertion = sym_memory.simplify_expr(subt_assertion);
        //let simple_assertion = assertion;
        match simple_assertion {
            Substituted(Expression::Literal(Literal::Boolean(true))) => (),
            _ => pc.push_assertion(simple_assertion),
            }
        }
    else{
        pc.push_assertion(subt_assertion);
    };

    // calculate (simplified) constraints
    let mut constraints = pc.combine();
    if simplify {constraints = sym_memory.simplify_expr(constraints)};
    match constraints {
        Substituted(Expression::Literal(Literal::Boolean(true))) => return Ok(()),
        _ => (),
    }

    // if we have not solved by now, invoke z3
    diagnostics.z3_invocations = diagnostics.z3_invocations + 1;
    z3::verify_constraints(ctx, &pc, &sym_memory)
}
/// handles the assume in the SEE (used in `assume`, `require` and `ensure` statements)
/// returns false if assumption is infeasible and can be dropped
pub fn assume(simplify: bool, sym_memory: &mut SymMemory, assumption: &Expression, pc: &mut PathConstraints) -> bool{
    let subt_assumption = sym_memory.substitute_expr(assumption.clone());

    if simplify {
        let simple_assumption = sym_memory.simplify_expr(subt_assumption);
        match simple_assumption{
            Substituted(Expression::Literal(Literal::Boolean(false))) => return false,
            Substituted(Expression::Literal(Literal::Boolean(true))) => (),
            //_ => sym_memory.add_assume(simple_assumption.clone(), pc),
            _ => pc.push_assumption(simple_assumption),

        };
    } else {
        pc.push_assumption(subt_assumption);
    };
    return true
}<|MERGE_RESOLUTION|>--- conflicted
+++ resolved
@@ -1,29 +1,15 @@
-<<<<<<< HEAD
+use ::z3::Context;
 use uuid::Uuid;
-use z3::Context;
 
 use crate::ast::*;
-use crate::shared::{panic_with_diagnostics, Error};
-use crate::z3::bindings::{expr_to_bool, expr_to_int};
-use crate::z3::symModel::{Reference, SymExpression};
-use crate::z3::SymMemory;
+use crate::shared::Error;
+use crate::shared::{panic_with_diagnostics, Diagnostics};
+use crate::sym_model::{PathConstraints, Substituted, SymExpression, SymMemory, SymValue};
+use crate::z3;
 
 pub fn type_lhs<'ctx>(sym_memory: &mut SymMemory<'ctx>, lhs: &'ctx Lhs) -> Type {
     match lhs {
         Lhs::AccessField(obj, field) => match sym_memory.heap_access_object(obj, field, None) {
-=======
-use ::z3::Context;
-
-use crate::ast::*;
-use crate::shared::Error;
-use crate::z3;
-use crate::shared::{panic_with_diagnostics, Diagnostics};
-use crate::sym_model::{SymExpression, SymMemory, SymValue, PathConstraints, Substituted};
-
-pub fn type_lhs<'ctx>(sym_memory: &mut SymMemory<'ctx>, lhs: &'ctx Lhs) -> Type {
-    match lhs {
-        Lhs::Accessfield(obj, field) => match sym_memory.heap_get_field(obj, field) {
->>>>>>> cf0bf02e
             SymExpression::Bool(_) => Type::Bool,
             SymExpression::Int(_) => Type::Int,
             SymExpression::Ref((ty, _)) => ty,
@@ -42,51 +28,41 @@
 }
 
 /// returns the symbolic expression rhs refers to
-<<<<<<< HEAD
 pub fn parse_rhs<'a, 'b>(
-    ctx: &'a Context,
+    ctx: &Context,
+    simplify: bool,
     sym_memory: &mut SymMemory<'a>,
     ty: &Type,
-    lhs: &'a Lhs,
     rhs: &'a Rhs,
-) -> Result<SymExpression<'a>, Error> {
-=======
-pub fn parse_rhs<'a, 'b>(sym_memory: &mut SymMemory<'a>, ty: &Type, rhs: &'a Rhs) -> SymExpression {
->>>>>>> cf0bf02e
+) -> Result<SymExpression, Error> {
     match rhs {
-        Rhs::AccessField(obj_name, field_name) => {
-            Ok(sym_memory.heap_access_object(obj_name, field_name, None).clone())
-        }
+        Rhs::AccessField(obj_name, field_name) => Ok(sym_memory
+            .heap_access_object(obj_name, field_name, None)
+            .clone()),
+
+        // generate reference, build arrayname from said reference, insert array into heap and return reference
         Rhs::NewArray(ty, len) => {
-            let arr = sym_memory.init_array(ty.clone());
-            let r = sym_memory.heap_insert(None, arr);
+            let r = Uuid::new_v4();
+            let arr = sym_memory.init_array(ty.clone(), len.clone());
+            let r = sym_memory.heap_insert(Some(r), arr);
             Ok(SymExpression::Ref((ty.clone(), r)))
         }
 
-        Rhs::AccessArray(arr_name, index) => sym_memory.heap_access_array(arr_name, index, None),
+        Rhs::AccessArray(arr_name, index) => {
+            sym_memory.heap_access_array(ctx, simplify, arr_name, index.clone(), None)
+        }
 
         Rhs::Expression(expr) => match ty {
-<<<<<<< HEAD
             Type::Int => {
-                let ast = expr_to_int(&ctx, &sym_memory, &expr);
-                Ok(SymExpression::Int(ast))
+                Ok(SymExpression::Int(SymValue::Expr(sym_memory.substitute_expr(expr.clone()))))
             }
 
             Type::Bool => {
-                let ast = expr_to_bool(&ctx, &sym_memory, &expr);
-                Ok(SymExpression::Bool(ast))
+                Ok(SymExpression::Bool(SymValue::Expr(sym_memory.substitute_expr(expr.clone()))))
             }
             Type::ClassType(class) => match expr {
                 Expression::Identifier(id) => match sym_memory.stack_get(id) {
                     Some(SymExpression::Ref((ty, r))) => Ok(SymExpression::Ref((ty, r))),
-=======
-            Type::Int => SymExpression::Int(SymValue::Expr(sym_memory.substitute_expr(expr.clone()))),
-
-            Type::Bool => SymExpression::Bool(SymValue::Expr(sym_memory.substitute_expr(expr.clone()))),
-            Type::Classtype(class) => match expr {
-                Expression::Identifier(id) => match sym_memory.stack_get(id) {
-                    Some(SymExpression::Ref((ty, r))) => SymExpression::Ref((ty, r)),
->>>>>>> cf0bf02e
                     Some(_) => panic_with_diagnostics(
                         &format!("Trying to parse '{:?}' of type {:?}", rhs, ty),
                         &sym_memory,
@@ -117,22 +93,16 @@
     }
 }
 
-<<<<<<< HEAD
-/// assigns value from rhs to lhs
+// gets type of lhs, parses expression on rhs and assign value of rhs to lhs on stack / heap
 pub fn lhs_from_rhs<'a>(
-    ctx: &'a Context,
+    ctx: &Context,
+    simplify: bool,
     sym_memory: &mut SymMemory<'a>,
     lhs: &'a Lhs,
     rhs: &'a Rhs,
 ) -> Result<(), Error> {
     let ty = type_lhs(sym_memory, lhs);
-    let var = parse_rhs(&ctx, sym_memory, &ty, lhs, rhs)?;
-=======
-// gets type of lhs, parses expression on rhs and assign value of rhs to lhs on stack / heap
-pub fn lhs_from_rhs<'a>(sym_memory: &mut SymMemory<'a>, lhs: &'a Lhs, rhs: &'a Rhs) -> () {
-    let ty = type_lhs(sym_memory, lhs);
-    let var = parse_rhs(sym_memory, &ty, rhs);
->>>>>>> cf0bf02e
+    let var = parse_rhs(ctx, simplify, sym_memory, &ty, rhs)?;
     match lhs {
         Lhs::AccessField(obj_name, field_name) => {
             sym_memory.heap_access_object(obj_name, field_name, Some(var));
@@ -148,11 +118,7 @@
     sym_memory: &mut SymMemory<'ctx>,
     params: &'ctx Parameters,
     args: &'ctx Arguments,
-<<<<<<< HEAD
-) -> Vec<(&'ctx String, SymExpression<'ctx>)> {
-=======
 ) -> Vec<(&'ctx String, SymExpression)> {
->>>>>>> cf0bf02e
     let mut params_iter = params.iter();
     let mut args_iter = args.iter();
     let mut variables = vec![];
@@ -160,19 +126,16 @@
     loop {
         match (params_iter.next(), args_iter.next()) {
             (Some((Type::Int, arg_id)), Some(expr)) => {
-<<<<<<< HEAD
-                let expr = expr_to_int(ctx, sym_memory, expr);
-                variables.push((arg_id, SymExpression::Int(expr)));
+                variables.push((
+                    arg_id,
+                    SymExpression::Int(SymValue::Expr(sym_memory.substitute_expr(expr.clone()))),
+                ));
             }
             (Some((Type::Bool, arg_id)), Some(expr)) => {
-                let expr = expr_to_bool(ctx, sym_memory, expr);
-                variables.push((arg_id, SymExpression::Bool(expr)));
-=======
-                variables.push((arg_id, SymExpression::Int(SymValue::Expr(sym_memory.substitute_expr(expr.clone())))));
-            }
-            (Some((Type::Bool, arg_id)), Some(expr)) => {
-                variables.push((arg_id, SymExpression::Bool(SymValue::Expr(sym_memory.substitute_expr(expr.clone())))));
->>>>>>> cf0bf02e
+                variables.push((
+                    arg_id,
+                    SymExpression::Bool(SymValue::Expr(sym_memory.substitute_expr(expr.clone()))),
+                ));
             }
             (Some((Type::ClassType(class), arg_id)), Some(expr)) => {
                 let err = |class, arg_id, expr| {
@@ -219,8 +182,14 @@
 }
 
 /// handles the assertion in the SEE (used in `assert` and `require` statements)
-pub fn assert<'a>(ctx: &'a Context, simplify: bool, sym_memory: &mut SymMemory<'a>, assertion: &Expression, pc: &mut PathConstraints, diagnostics: &mut Diagnostics) -> Result<(), Error>{
-
+pub fn assert<'a>(
+    ctx: &'a Context,
+    simplify: bool,
+    sym_memory: &mut SymMemory<'a>,
+    assertion: &Expression,
+    pc: &mut PathConstraints,
+    diagnostics: &mut Diagnostics,
+) -> Result<(), Error> {
     let subt_assertion = sym_memory.substitute_expr(assertion.clone());
 
     // add (simplified) assertion
@@ -230,15 +199,16 @@
         match simple_assertion {
             Substituted(Expression::Literal(Literal::Boolean(true))) => (),
             _ => pc.push_assertion(simple_assertion),
-            }
-        }
-    else{
+        }
+    } else {
         pc.push_assertion(subt_assertion);
     };
 
     // calculate (simplified) constraints
     let mut constraints = pc.combine();
-    if simplify {constraints = sym_memory.simplify_expr(constraints)};
+    if simplify {
+        constraints = sym_memory.simplify_expr(constraints)
+    };
     match constraints {
         Substituted(Expression::Literal(Literal::Boolean(true))) => return Ok(()),
         _ => (),
@@ -250,20 +220,24 @@
 }
 /// handles the assume in the SEE (used in `assume`, `require` and `ensure` statements)
 /// returns false if assumption is infeasible and can be dropped
-pub fn assume(simplify: bool, sym_memory: &mut SymMemory, assumption: &Expression, pc: &mut PathConstraints) -> bool{
+pub fn assume(
+    simplify: bool,
+    sym_memory: &mut SymMemory,
+    assumption: &Expression,
+    pc: &mut PathConstraints,
+) -> bool {
     let subt_assumption = sym_memory.substitute_expr(assumption.clone());
 
     if simplify {
         let simple_assumption = sym_memory.simplify_expr(subt_assumption);
-        match simple_assumption{
+        match simple_assumption {
             Substituted(Expression::Literal(Literal::Boolean(false))) => return false,
             Substituted(Expression::Literal(Literal::Boolean(true))) => (),
             //_ => sym_memory.add_assume(simple_assumption.clone(), pc),
             _ => pc.push_assumption(simple_assumption),
-
         };
     } else {
         pc.push_assumption(subt_assumption);
     };
-    return true
+    return true;
 }