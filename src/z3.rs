--- conflicted
+++ resolved
@@ -16,25 +16,15 @@
 #[derive(Debug, Clone)]
 pub enum Variable<'a> {
     Int(Int<'a>),
-<<<<<<< HEAD
-    Bool(Bool<'a>),
-=======
     Bool(Bool<'a>)
->>>>>>> 3c6d907e
 }
 
 /// Environment where each environment is annotated with the scope it belongs to
 #[derive(Debug, Clone)]
 pub struct Frame<'a> {
     pub scope: Scope,
-<<<<<<< HEAD
-    pub env: HashMap<&'a Identifier, Variable<'a>>,
-}
-=======
     pub env: FxHashMap<&'a Identifier, Variable<'a>>
 } 
-
->>>>>>> 3c6d907e
 
 pub type Stack<'a> = Vec<Frame<'a>>;
 
