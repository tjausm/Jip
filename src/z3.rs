--- conflicted
+++ resolved
@@ -1,364 +1,12 @@
 //! Transforms a program path to a logical formula and test satisfiability using theorem prover Z3
-//!
-
-<<<<<<< HEAD
-extern crate z3;
-
-use rustc_hash::FxHashMap;
-use uuid::Uuid;
-
-use std::fmt;
+
 use std::rc::Rc;
-
-=======
-use std::rc::Rc;
->>>>>>> cf0bf02e
 use z3::ast::{Ast, Bool, Dynamic, Int};
 use z3::{ast, Config, Context, SatResult, Solver};
 
 use crate::ast::*;
-<<<<<<< HEAD
-use crate::shared::{panic_with_diagnostics, Error, Scope};
-
-use self::bindings::{check_length, expr_to_int, fresh_bool, fresh_int};
-use self::symModel::{Reference, ReferenceValue, SymExpression};
-
-/// Contains the models for symbolic expressions, objects and arrays and accompanying helper functions.
-pub mod symModel {
-
-    use super::*;
-
-    pub type Reference = Uuid;
-
-    #[derive(Debug, Clone)]
-    pub enum SymExpression<'a> {
-        Int(Int<'a>),
-        Bool(Bool<'a>),
-        Ref((Type, Reference)),
-    }
-
-    /// Consists of `identifier` (= classname) and a hashmap describing it's fields
-    pub type Object<'a> = (Identifier, FxHashMap<Identifier, (Type, SymExpression<'a>)>);
-
-    /// (type, concrete values, symbolic length)
-    pub type Array<'a> = (Type, Vec<SymExpression<'a>>, SymExpression<'a>);
-
-    #[derive(Debug, Clone)]
-    pub enum ReferenceValue<'a> {
-        Object(Object<'a>),
-        Array(Array<'a>),
-        /// Takes classname as input
-        UninitializedObj(Class),
-    }
-}
-
-#[derive(Debug, Clone)]
-struct Frame<'a> {
-    pub scope: Scope,
-    pub env: FxHashMap<&'a Identifier, SymExpression<'a>>,
-}
-
-type SymStack<'a> = Vec<Frame<'a>>;
-
-type SymHeap<'a> = FxHashMap<Reference, ReferenceValue<'a>>;
-
-/// Type representing the symbolic memory
-#[derive(Clone)]
-pub struct SymMemory<'ctx> {
-    program: Program,
-    ctx: &'ctx Context,
-    stack: SymStack<'ctx>,
-    heap: SymHeap<'ctx>,
-}
-
-impl<'ctx> SymMemory<'ctx> {
-    pub fn new(p: Program, ctx: &'ctx Context) -> Self {
-        SymMemory {
-            program: p,
-            ctx,
-            stack: vec![Frame {
-                scope: Scope { id: None },
-                env: FxHashMap::default(),
-            }],
-            heap: FxHashMap::default(),
-        }
-    }
-}
-
-impl<'a> SymMemory<'a> {
-    /// Insert mapping `Identifier |-> SymbolicExpression` in top most frame of stack
-    pub fn stack_insert(&mut self, id: &'a Identifier, var: SymExpression<'a>) -> () {
-        if let Some(s) = self.stack.last_mut() {
-            s.env.insert(id, var);
-        }
-    }
-
-    /// Insert mapping `Identifier |-> SymbolicExpression` in frame below top most frame of stack
-    pub fn stack_insert_below(&mut self, id: &'a Identifier, var: SymExpression<'a>) -> () {
-        let below_index = self.stack.len() - 2;
-        match self.stack.get_mut(below_index) {
-            Some(frame) => {
-                frame.env.insert(id, var);
-            }
-            _ => (),
-        }
-    }
-
-    /// Iterate over frames from stack returning the first variable with given `id`
-    pub fn stack_get(&self, id: &'a Identifier) -> Option<SymExpression<'a>> {
-        if id == "null" {
-            return Some(SymExpression::Ref((Type::Void, Uuid::nil())));
-        };
-
-        for s in self.stack.iter().rev() {
-            match s.env.get(&id) {
-                Some(var) => return Some(var.clone()),
-                None => (),
-            }
-        }
-        return None;
-    }
-
-    // Push new frame with given scope
-    pub fn stack_push(&mut self, scope: Scope) -> () {
-        self.stack.push(Frame {
-            scope: scope.clone(),
-            env: FxHashMap::default(),
-        })
-    }
-    pub fn stack_pop(&mut self) -> () {
-        self.stack.pop();
-    }
-
-    /// Returns scope indexed from the top of the stack `get_scope(0) == top_scope`
-    pub fn get_scope(&self, index: usize) -> &Scope {
-        let position = self.stack.len() - (1 + index);
-        match self.stack.get(position) {
-            Some(frame) => &frame.scope,
-            None => {
-                panic_with_diagnostics(&format!("No scope exists at position {}", position), &self)
-            }
-        }
-    }
-
-    /// Inserts mapping `Reference |-> ReferenceValue` into heap returning it's reference
-    /// generates new reference if none is given
-    pub fn heap_insert(&mut self, r: Option<Reference>, v: ReferenceValue<'a>) -> Reference {
-        let r = r.unwrap_or(Uuid::new_v4());
-        self.heap.insert(r, v);
-        r
-    }
-
-    /// Possibly update with passed `var` and return current symbolic value of the object's field
-    pub fn heap_access_object(
-        &mut self,
-        obj_name: &String,
-        field_name: &'a String,
-        var: Option<SymExpression<'a>>,
-    ) -> SymExpression<'a> {
-        match self.stack_get(obj_name) {
-            Some(SymExpression::Ref((_, r))) => match self.heap.get_mut(&r) {
-                Some(ReferenceValue::Object((_, fields))) => {
-                    let (ty, expr) = match fields.get(field_name) {
-                        Some(field) => field,
-                        None => panic_with_diagnostics(
-                            &format!("Field {} does not exist on {}", field_name, obj_name),
-                            &self,
-                        ),
-                    };
-                    match var {
-                        Some(var) => {
-                            let ty = ty.clone();
-                            fields.insert(field_name.clone(), (ty, var.clone()));
-                            var
-                        }
-                        None => expr.clone(),
-                    }
-                }
-                Some(ReferenceValue::UninitializedObj(class)) => {
-                    let class = class.clone();
-                    let new_obj = self.init_object(&class);
-                    self.heap_insert(Some(r), new_obj);
-                    self.heap_access_object(obj_name, field_name, var)
-                }
-                otherwise => panic_with_diagnostics(
-                    &format!(
-                        "{:?} can't be assigned in assignment '{}.{} := {:?}'",
-                        otherwise, obj_name, field_name, var
-                    ),
-                    &self,
-                ),
-            },
-            _ => panic_with_diagnostics(&format!("{} is not a reference", obj_name), &self),
-        }
-    }
-
-    /// Possibly update with passed `var` and return current symbolic expression at arrays index
-    pub fn heap_access_array(
-        &mut self,
-        arr_name: &Identifier,
-        index: &Expression,
-        var: Option<SymExpression>,
-    ) -> Result<SymExpression<'a>, Error> {
-        let index = expr_to_int(self.ctx, self, index);
-
-        let (ty, arr, length)= match self.stack_get(&arr_name){
-            Some(SymExpression::Ref((_, r))) => match self.heap.get_mut(&r){
-                Some(ReferenceValue::Array((ty, arr, length))) => (ty, arr, length),
-                otherwise => panic_with_diagnostics(&format!("{:?} is not an array and can't be assigned to in assignment '{}[{:?}] := {:?}'", otherwise, arr_name, index, var), &self),
-            },
-            _ => panic_with_diagnostics(&format!("{} is not a reference", arr_name), &self),
-        };
-
-        // check if index is always < length
-        check_length(self.ctx, length.clone(), SymExpression::Int(index.clone()))?;
-
-        // instantiate null and fresh value before loop
-        let (null, fresh) = match ty {
-            Type::Int => (
-                SymExpression::Int(Int::from_i64(self.ctx, 0)),
-                bindings::fresh_int(self.ctx, format!("{}[{:?}]", arr_name, index)),
-            ),
-            Type::Bool => (
-                SymExpression::Bool(Bool::from_bool(self.ctx, false)),
-                bindings::fresh_bool(self.ctx, format!("{}[{:?}]", arr_name, index)),
-            ),
-            other => (
-                SymExpression::Ref((other.clone(), Uuid::nil())),
-                SymExpression::Ref((other.clone(), Uuid::nil())),
-            ),
-        };
-
-        // if index is a literal
-        match index.as_i64() {
-            // then fill array up to index with value null and return last element
-            Some(index) => {
-                for _ in arr.len()..(index as usize) {
-                    arr.push(null.clone());
-                }
-                Ok(arr.get(index as usize).unwrap().clone())
-            }
-
-            // otherwise return fresh
-            None => Ok(fresh),
-        }
-    }
-
-    pub fn heap_get_length(&self, arr_name: &Identifier) -> &SymExpression<'a> {
-        match self.stack_get(&arr_name){
-            Some(SymExpression::Ref((_, r))) => match self.heap.get(&r){
-                Some(ReferenceValue::Array((_, _, length))) => length,
-                otherwise => panic_with_diagnostics(&format!("Can't return length of {} since the value it references to ({:?}) is not an array", arr_name, otherwise), &self),
-            },
-            _ => panic_with_diagnostics(&format!("{} is not a reference", arr_name), &self),
-        }
-    }
-
-    /// given a class initializes all fields lazily and returns a ReferenceValue
-    pub fn init_object(&mut self, (class, members): &Class) -> ReferenceValue<'a> {
-        let mut fields = FxHashMap::default();
-
-        // map all fields to symbolic values
-        for member in members {
-            match member {
-                Member::Field((ty, field)) => match ty {
-                    Type::Int => {
-                        fields.insert(
-                            field.clone(),
-                            (Type::Int, fresh_int(&self.ctx, field.to_string())),
-                        );
-                    }
-                    Type::Bool => {
-                        (
-                            Type::Bool,
-                            fields.insert(
-                                field.clone(),
-                                (Type::Bool, fresh_bool(&self.ctx, field.to_string())),
-                            ),
-                        );
-                    }
-                    Type::ClassType(class) => {
-                        // insert uninitialized object to heap
-                        let ty = Type::ClassType(class.to_string());
-                        let r = self.heap_insert(
-                            None,
-                            ReferenceValue::UninitializedObj((class.clone(), members.clone())),
-                        );
-                        fields.insert(
-                            field.clone(),
-                            (
-                                Type::ClassType(class.to_string()),
-                                SymExpression::Ref((ty, r)),
-                            ),
-                        );
-                    }
-                    Type::Void => panic_with_diagnostics(
-                        &format!("Type of {}.{} can't be void", class, field),
-                        &self,
-                    ),
-                    Type::ArrayType(_) => todo!(),
-                },
-                _ => (),
-            }
-        }
-        ReferenceValue::Object(("todo".to_owned(), fields))
-    }
-
-    //todo: how to initialize correctly
-    pub fn init_array(&mut self, ty: Type) -> ReferenceValue<'a> {
-        // generate symbolic length
-        let length = fresh_int(self.ctx, "array_length".to_string());
-
-        ReferenceValue::Array((ty, vec![], length))
-    }
-}
-
-impl fmt::Debug for SymMemory<'_> {
-    fn fmt(&self, f: &mut fmt::Formatter<'_>) -> fmt::Result {
-        write!(
-            f,
-            "
-State of Sym-Stack:
-{:?}
-
-State of Sym-Heap:
-{:?}",
-            self.stack, self.heap
-        )
-    }
-}
-
-/// Contains all functions needed to interact with z3
-pub mod bindings {
-
-    use super::*;
-
-    #[derive(Clone)]
-    pub enum PathConstraint<'a> {
-        Assume(Bool<'a>),
-        Assert(Bool<'a>),
-    }
-
-    impl fmt::Debug for PathConstraint<'_> {
-        fn fmt(&self, f: &mut fmt::Formatter<'_>) -> fmt::Result {
-            match self {
-                PathConstraint::Assume(pc) => write!(f, "{}", pc),
-                PathConstraint::Assert(pc) => write!(f, "{}", pc),
-            }
-        }
-    }
-
-    /// casts `SymbolicExpression` to dynamic z3 ast value from stack
-    pub fn sym_expr_to_dyn<'a>(ctx: &'a Context, expr: SymExpression<'a>) -> Dynamic<'a> {
-        match expr {
-            SymExpression::Int(i) => Dynamic::from(i),
-            SymExpression::Bool(b) => Dynamic::from(b),
-            SymExpression::Ref((_, r)) => Dynamic::from(Int::from_u64(ctx, r.as_u64_pair().0)),
-        }
-    }
-=======
 use crate::shared::{panic_with_diagnostics, Error};
-use crate::sym_model::{PathConstraints, SymExpression, SymMemory};
+use crate::sym_model::{PathConstraints, SymExpression, SymMemory, Substituted};
 
 //--------------//
 // z3 bindings //
@@ -368,6 +16,20 @@
     let z3_cfg = z3::Config::new();
     let ctx = z3::Context::new(&z3_cfg);
     (z3_cfg, ctx)
+}
+
+/// Checks if `always length > index` for usage in array accessing
+pub fn check_length<'ctx>(
+    ctx: &'ctx Context,
+    length: &'ctx Substituted,
+    index: &'ctx Substituted,
+    sym_memory: &SymMemory<'ctx>,
+) -> Result<(), Error> {
+    let length = expr_to_int(ctx, sym_memory, &length.0);
+    let index =  expr_to_int(ctx, sym_memory, &index.0);
+    let length_gt_index = length.gt(&index);
+
+    check_ast(ctx, &length_gt_index)
 }
 
 /// Combine the constraints in reversed order and check correctness using z3
@@ -377,86 +39,46 @@
     path_constraints: &PathConstraints,
     sym_memory: &SymMemory<'a>,
 ) -> Result<(), Error> {
-
     //transform too z3 boolean
     let constraint_expr = path_constraints.combine();
     let constraints = expr_to_bool(&ctx, sym_memory, &constraint_expr.0);
->>>>>>> cf0bf02e
-
-    pub fn fresh_int<'ctx>(ctx: &'ctx Context, id: String) -> SymExpression<'ctx> {
-        return SymExpression::Int(Int::new_const(&ctx, id));
-    }
-
-    pub fn fresh_bool<'ctx>(ctx: &'ctx Context, id: String) -> SymExpression<'ctx> {
-        return SymExpression::Bool(Bool::new_const(&ctx, id));
-    }
-
-    /// Checks if `always length > index` for usage in array accessing
-    pub fn check_length<'ctx>(
-        ctx: &'ctx Context,
-        length: SymExpression,
-        index: SymExpression,
-    ) -> Result<(), Error> {
-        let length = unwrap_as_int(sym_expr_to_dyn(ctx, length));
-        let index = unwrap_as_int(sym_expr_to_dyn(ctx, index));
-        let length_gt_index = length.gt(&index);
-
-        check_ast(ctx, &length_gt_index)
-    }
-
-    /// Combine the constraints in reversed order and check correctness
-    /// `solve_constraints(ctx, vec![assume x, assert y, assume z] = x -> (y && z)`
-    pub fn check_path<'ctx>(
-        ctx: &'ctx Context,
-        path_constraints: &Vec<PathConstraint<'ctx>>,
-    ) -> Result<(), Error> {
-        let mut constraints = Bool::from_bool(ctx, true);
-
-        //reverse loop and combine constraints
-        for constraint in path_constraints.iter().rev() {
-            match constraint {
-                PathConstraint::Assert(c) => constraints = Bool::and(&ctx, &[&c, &constraints]),
-                PathConstraint::Assume(c) => constraints = Bool::implies(&c, &constraints),
-            }
-        }
-
-<<<<<<< HEAD
-        check_ast(ctx, &constraints)
-    }
-
-    // returns error if there exists a counterexample for given formula
-    fn check_ast<'ctx>(ctx: &'ctx Context, ast: &Bool) -> Result<(), Error> {
-        let solver = Solver::new(&ctx);
-        solver.assert(&ast.not());
-        let result = solver.check();
-        let model = solver.get_model();
-
-        //println!("{:?}", model);
-
-        match (result, model) {
-            (SatResult::Unsat, _) => return Ok(()),
-            (SatResult::Sat, Some(model)) => {
-                return Err(Error::Verification(format!(
-                    "For formula: {}\nFollowing counter-example was found:\n{:?}",
-                    ast.to_string(),
-                    model
-                )));
-            }
-            _ => {
-                return Err(Error::Verification(
-                    "Huh, verification gave an unkown result".to_string(),
-                ))
-            }
-        };
-    }
-    pub fn expr_to_int<'ctx>(
-        ctx: &'ctx Context,
-        env: &SymMemory<'ctx>,
-        expr: &'ctx Expression,
-    ) -> Int<'ctx> {
-        return unwrap_as_int(expr_to_dynamic(&ctx, Rc::new(env), expr));
-    }
-=======
+
+    check_ast(ctx, &constraints)
+}
+
+// returns error if there exists a counterexample for given formula
+fn check_ast<'ctx>(ctx: &'ctx Context, ast: &Bool) -> Result<(), Error> {
+    let solver = Solver::new(&ctx);
+    solver.assert(&ast.not());
+    let result = solver.check();
+    let model = solver.get_model();
+
+    //println!("{:?}", model);
+
+    match (result, model) {
+        (SatResult::Unsat, _) => return Ok(()),
+        (SatResult::Sat, Some(model)) => {
+            return Err(Error::Verification(format!(
+                "Following counter-example was found:\n{:?}",
+                model
+            )));
+        }
+        _ => {
+            return Err(Error::Verification(
+                "Huh, verification gave an unkown result".to_string(),
+            ))
+        }
+    };
+}
+
+fn expr_to_int<'ctx>(
+    ctx: &'ctx Context,
+    env: &SymMemory<'ctx>,
+    expr: &'ctx Expression,
+) -> Int<'ctx> {
+    return unwrap_as_int(expr_to_dynamic(&ctx, Rc::new(env), expr));
+}
+
 fn expr_to_bool<'ctx>(
     ctx: &'ctx Context,
     env: &SymMemory<'ctx>,
@@ -480,33 +102,13 @@
         Expression::And(l_expr, r_expr) => {
             let l = unwrap_as_bool(expr_to_dynamic(ctx, Rc::clone(&sym_memory), l_expr));
             let r = unwrap_as_bool(expr_to_dynamic(ctx, sym_memory, r_expr));
->>>>>>> cf0bf02e
-
-    pub fn expr_to_bool<'ctx>(
-        ctx: &'ctx Context,
-        env: &SymMemory<'ctx>,
-        expr: &'ctx Expression,
-    ) -> Bool<'ctx> {
-        return unwrap_as_bool(expr_to_dynamic(&ctx, Rc::new(env), expr));
-    }
-
-<<<<<<< HEAD
-    fn expr_to_dynamic<'ctx, 'b>(
-        ctx: &'ctx Context,
-        sym_memory: Rc<&SymMemory<'ctx>>,
-        expr: &'ctx Expression,
-    ) -> Dynamic<'ctx> {
-        match expr {
-            Expression::Exists(id, expr) => {
-                let l = Int::fresh_const(ctx, id);
-                let r = unwrap_as_bool(expr_to_dynamic(ctx, sym_memory, expr));
-
-                return Dynamic::from(ast::exists_const(&ctx, &[&l], &[], &r));
-            }
-            Expression::And(l_expr, r_expr) => {
-                let l = unwrap_as_bool(expr_to_dynamic(ctx, Rc::clone(&sym_memory), l_expr));
-                let r = unwrap_as_bool(expr_to_dynamic(ctx, sym_memory, r_expr));
-=======
+
+            return Dynamic::from(Bool::and(ctx, &[&l, &r]));
+        }
+        Expression::Or(l_expr, r_expr) => {
+            let l = unwrap_as_bool(expr_to_dynamic(ctx, Rc::clone(&sym_memory), l_expr));
+            let r = unwrap_as_bool(expr_to_dynamic(ctx, sym_memory, r_expr));
+
             return Dynamic::from(Bool::or(ctx, &[&l, &r]));
         }
         Expression::Implies(l_expr, r_expr) => {
@@ -518,86 +120,77 @@
         Expression::EQ(l_expr, r_expr) => {
             let l = expr_to_dynamic(ctx, Rc::clone(&sym_memory), l_expr);
             let r = expr_to_dynamic(ctx, sym_memory, r_expr);
->>>>>>> cf0bf02e
-
-                return Dynamic::from(Bool::and(ctx, &[&l, &r]));
-            }
-            Expression::Or(l_expr, r_expr) => {
-                let l = unwrap_as_bool(expr_to_dynamic(ctx, Rc::clone(&sym_memory), l_expr));
-                let r = unwrap_as_bool(expr_to_dynamic(ctx, sym_memory, r_expr));
-
-                return Dynamic::from(Bool::or(ctx, &[&l, &r]));
-            }
-            Expression::EQ(l_expr, r_expr) => {
-                let l = expr_to_dynamic(ctx, Rc::clone(&sym_memory), l_expr);
-                let r = expr_to_dynamic(ctx, sym_memory, r_expr);
-
-                return Dynamic::from(l._eq(&r));
-            }
-            Expression::NE(l_expr, r_expr) => {
-                let l = expr_to_dynamic(ctx, Rc::clone(&sym_memory), l_expr);
-                let r = expr_to_dynamic(ctx, sym_memory, r_expr);
-
-                return Dynamic::from(l._eq(&r).not());
-            }
-            Expression::LT(l_expr, r_expr) => {
-                let l = unwrap_as_int(expr_to_dynamic(ctx, Rc::clone(&sym_memory), l_expr));
-                let r = unwrap_as_int(expr_to_dynamic(ctx, sym_memory, r_expr));
-
-                return Dynamic::from(l.lt(&r));
-            }
-            Expression::GT(l_expr, r_expr) => {
-                let l = unwrap_as_int(expr_to_dynamic(ctx, Rc::clone(&sym_memory), l_expr));
-                let r = unwrap_as_int(expr_to_dynamic(ctx, sym_memory, r_expr));
-
-                return Dynamic::from(l.gt(&r));
-            }
-            Expression::GEQ(l_expr, r_expr) => {
-                let l = unwrap_as_int(expr_to_dynamic(ctx, Rc::clone(&sym_memory), l_expr));
-                let r = unwrap_as_int(expr_to_dynamic(ctx, sym_memory, r_expr));
-
-                return Dynamic::from(l.ge(&r));
-            }
-            Expression::LEQ(l_expr, r_expr) => {
-                let l = unwrap_as_int(expr_to_dynamic(ctx, Rc::clone(&sym_memory), l_expr));
-                let r = unwrap_as_int(expr_to_dynamic(ctx, sym_memory, r_expr));
-
-                return Dynamic::from(l.le(&r));
-            }
-            Expression::Plus(l_expr, r_expr) => {
-                let l = unwrap_as_int(expr_to_dynamic(ctx, Rc::clone(&sym_memory), l_expr));
-                let r = unwrap_as_int(expr_to_dynamic(ctx, sym_memory, r_expr));
-
-                return Dynamic::from(ast::Int::add(&ctx, &[&l, &r]));
-            }
-            Expression::Minus(l_expr, r_expr) => {
-                let l = unwrap_as_int(expr_to_dynamic(ctx, Rc::clone(&sym_memory), l_expr));
-                let r = unwrap_as_int(expr_to_dynamic(ctx, sym_memory, r_expr));
-
-                return Dynamic::from(ast::Int::sub(&ctx, &[&l, &r]));
-            }
-            Expression::Multiply(l_expr, r_expr) => {
-                let l = unwrap_as_int(expr_to_dynamic(ctx, Rc::clone(&sym_memory), l_expr));
-                let r = unwrap_as_int(expr_to_dynamic(ctx, sym_memory, r_expr));
-
-                return Dynamic::from(ast::Int::mul(&ctx, &[&l, &r]));
-            }
-            Expression::Divide(l_expr, r_expr) => {
-                let l = unwrap_as_int(expr_to_dynamic(ctx, Rc::clone(&sym_memory), l_expr));
-                let r = unwrap_as_int(expr_to_dynamic(ctx, sym_memory, r_expr));
-
-                return Dynamic::from(l.div(&r));
-            }
-            Expression::Mod(l_expr, r_expr) => {
-                let l = unwrap_as_int(expr_to_dynamic(ctx, Rc::clone(&sym_memory), l_expr));
-                let r = unwrap_as_int(expr_to_dynamic(ctx, sym_memory, r_expr));
-
-<<<<<<< HEAD
-                return Dynamic::from(l.modulo(&r));
-            }
-            Expression::Negative(expr) => {
-                let e = unwrap_as_int(expr_to_dynamic(ctx, Rc::clone(&sym_memory), expr));
-=======
+
+            return Dynamic::from(l._eq(&r));
+        }
+        Expression::NE(l_expr, r_expr) => {
+            let l = expr_to_dynamic(ctx, Rc::clone(&sym_memory), l_expr);
+            let r = expr_to_dynamic(ctx, sym_memory, r_expr);
+
+            return Dynamic::from(l._eq(&r).not());
+        }
+        Expression::LT(l_expr, r_expr) => {
+            let l = unwrap_as_int(expr_to_dynamic(ctx, Rc::clone(&sym_memory), l_expr));
+            let r = unwrap_as_int(expr_to_dynamic(ctx, sym_memory, r_expr));
+
+            return Dynamic::from(l.lt(&r));
+        }
+        Expression::GT(l_expr, r_expr) => {
+            let l = unwrap_as_int(expr_to_dynamic(ctx, Rc::clone(&sym_memory), l_expr));
+            let r = unwrap_as_int(expr_to_dynamic(ctx, sym_memory, r_expr));
+
+            return Dynamic::from(l.gt(&r));
+        }
+        Expression::GEQ(l_expr, r_expr) => {
+            let l = unwrap_as_int(expr_to_dynamic(ctx, Rc::clone(&sym_memory), l_expr));
+            let r = unwrap_as_int(expr_to_dynamic(ctx, sym_memory, r_expr));
+
+            return Dynamic::from(l.ge(&r));
+        }
+        Expression::LEQ(l_expr, r_expr) => {
+            let l = unwrap_as_int(expr_to_dynamic(ctx, Rc::clone(&sym_memory), l_expr));
+            let r = unwrap_as_int(expr_to_dynamic(ctx, sym_memory, r_expr));
+
+            return Dynamic::from(l.le(&r));
+        }
+        Expression::Plus(l_expr, r_expr) => {
+            let l = unwrap_as_int(expr_to_dynamic(ctx, Rc::clone(&sym_memory), l_expr));
+            let r = unwrap_as_int(expr_to_dynamic(ctx, sym_memory, r_expr));
+
+            return Dynamic::from(ast::Int::add(&ctx, &[&l, &r]));
+        }
+        Expression::Minus(l_expr, r_expr) => {
+            let l = unwrap_as_int(expr_to_dynamic(ctx, Rc::clone(&sym_memory), l_expr));
+            let r = unwrap_as_int(expr_to_dynamic(ctx, sym_memory, r_expr));
+
+            return Dynamic::from(ast::Int::sub(&ctx, &[&l, &r]));
+        }
+        Expression::Multiply(l_expr, r_expr) => {
+            let l = unwrap_as_int(expr_to_dynamic(ctx, Rc::clone(&sym_memory), l_expr));
+            let r = unwrap_as_int(expr_to_dynamic(ctx, sym_memory, r_expr));
+
+            return Dynamic::from(ast::Int::mul(&ctx, &[&l, &r]));
+        }
+        Expression::Divide(l_expr, r_expr) => {
+            let l = unwrap_as_int(expr_to_dynamic(ctx, Rc::clone(&sym_memory), l_expr));
+            let r = unwrap_as_int(expr_to_dynamic(ctx, sym_memory, r_expr));
+
+            return Dynamic::from(l.div(&r));
+        }
+        Expression::Mod(l_expr, r_expr) => {
+            let l = unwrap_as_int(expr_to_dynamic(ctx, Rc::clone(&sym_memory), l_expr));
+            let r = unwrap_as_int(expr_to_dynamic(ctx, sym_memory, r_expr));
+
+            return Dynamic::from(l.modulo(&r));
+        }
+        Expression::Negative(expr) => {
+            let e = unwrap_as_int(expr_to_dynamic(ctx, Rc::clone(&sym_memory), expr));
+
+            return Dynamic::from(e.unary_minus());
+        }
+        Expression::Not(expr) => {
+            let expr = unwrap_as_bool(expr_to_dynamic(ctx, sym_memory, expr));
+
             return Dynamic::from(expr.not());
         }
         // type variable using stack or substitute one level deep??
@@ -623,104 +216,70 @@
         }
     }
 }
->>>>>>> cf0bf02e
-
-                return Dynamic::from(e.unary_minus());
-            }
-            Expression::Not(expr) => {
-                let expr = unwrap_as_bool(expr_to_dynamic(ctx, sym_memory, expr));
-
-                return Dynamic::from(expr.not());
-            }
-            Expression::Identifier(id) => match sym_memory.stack_get(id) {
-                Some(sym_expr) => sym_expr_to_dyn(ctx, sym_expr),
-                None => {
-                    panic_with_diagnostics(&format!("Variable {} is undeclared", id), &sym_memory)
-                }
-            },
-            Expression::ArrLength(id) => {
-                sym_expr_to_dyn(ctx, sym_memory.heap_get_length(id).clone())
-            }
-            Expression::Literal(Literal::Integer(n)) => Dynamic::from(ast::Int::from_i64(ctx, *n)),
-            Expression::Literal(Literal::Boolean(b)) => {
-                Dynamic::from(ast::Bool::from_bool(ctx, *b))
-            }
-            otherwise => {
-                panic_with_diagnostics(
-                    &format!(
-                        "Expressions of the form {:?} are not parseable to a z3 ast",
-                        otherwise
-                    ),
-                    &sym_memory,
-                );
-            }
-        }
-    }
-
-    fn unwrap_as_bool(d: Dynamic) -> Bool {
-        match d.as_bool() {
-            Some(b) => b,
-            None => panic_with_diagnostics(&format!("{} is not of type Bool", d), &()),
-        }
-    }
-
-    fn unwrap_as_int(d: Dynamic) -> Int {
-        match d.as_int() {
-            Some(b) => b,
-            None => panic_with_diagnostics(&format!("{} is not of type Int", d), &()),
-        }
-    }
-
-    #[cfg(test)]
-    mod tests {
-
-        use super::*;
-        use z3::Config;
-
-        #[test]
-        fn test_solving() {
-            let cfg = Config::new();
-            let ctx = Context::new(&cfg);
-            let x = Int::new_const(&ctx, "x");
-            let y = Int::new_const(&ctx, "y");
-            let solver = Solver::new(&ctx);
-            solver.assert(&x.gt(&y));
-            assert_eq!(solver.check(), SatResult::Sat);
-        }
-
-        #[test]
-        fn manual_max() {
-            let cfg = Config::new();
-            let ctx = Context::new(&cfg);
-            let x = ast::Real::new_const(&ctx, "x");
-            let y = ast::Real::new_const(&ctx, "y");
-            let z = ast::Real::new_const(&ctx, "z");
-            let x_plus_y = ast::Real::add(&ctx, &[&x, &y]);
-            let x_plus_z = ast::Real::add(&ctx, &[&x, &z]);
-            let substitutions = &[(&y, &z)];
-            assert!(x_plus_y.substitute(substitutions) == x_plus_z);
-        }
-        #[test]
-        fn exist_example() {
-            let cfg = Config::new();
-            let ctx = Context::new(&cfg);
-            let solver = Solver::new(&ctx);
-
-            let x = ast::Int::new_const(&ctx, "x");
-            let one = ast::Int::from_i64(&ctx, 1);
-
-            let exists: ast::Bool = ast::exists_const(
-                &ctx,
-                &[&x],
-                &[],
-                &x._eq(&one), // hier gaat expression in
-            )
-            .try_into()
-            .unwrap();
-
-            println!("{:?}", exists);
-
-            solver.assert(&exists.not());
-        }
+
+fn unwrap_as_bool(d: Dynamic) -> Bool {
+    match d.as_bool() {
+        Some(b) => b,
+        None => panic_with_diagnostics(&format!("{} is not of type Bool", d), &()),
+    }
+}
+
+fn unwrap_as_int(d: Dynamic) -> Int {
+    match d.as_int() {
+        Some(b) => b,
+        None => panic_with_diagnostics(&format!("{} is not of type Int", d), &()),
+    }
+}
+
+#[cfg(test)]
+mod tests {
+
+    use super::*;
+    use z3::Config;
+
+    #[test]
+    fn test_solving() {
+        let cfg = Config::new();
+        let ctx = Context::new(&cfg);
+        let x = Int::new_const(&ctx, "x");
+        let y = Int::new_const(&ctx, "y");
+        let solver = Solver::new(&ctx);
+        solver.assert(&x.gt(&y));
+        assert_eq!(solver.check(), SatResult::Sat);
+    }
+
+    #[test]
+    fn manual_max() {
+        let cfg = Config::new();
+        let ctx = Context::new(&cfg);
+        let x = ast::Real::new_const(&ctx, "x");
+        let y = ast::Real::new_const(&ctx, "y");
+        let z = ast::Real::new_const(&ctx, "z");
+        let x_plus_y = ast::Real::add(&ctx, &[&x, &y]);
+        let x_plus_z = ast::Real::add(&ctx, &[&x, &z]);
+        let substitutions = &[(&y, &z)];
+        assert!(x_plus_y.substitute(substitutions) == x_plus_z);
+    }
+    #[test]
+    fn exist_example() {
+        let cfg = Config::new();
+        let ctx = Context::new(&cfg);
+        let solver = Solver::new(&ctx);
+
+        let x = ast::Int::new_const(&ctx, "x");
+        let one = ast::Int::from_i64(&ctx, 1);
+
+        let exists: ast::Bool = ast::exists_const(
+            &ctx,
+            &[&x],
+            &[],
+            &x._eq(&one), // hier gaat expression in
+        )
+        .try_into()
+        .unwrap();
+
+        println!("{:?}", exists);
+
+        solver.assert(&exists.not());
     }
 }