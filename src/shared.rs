//! Share functions between modules
//!
//!

use crate::ast::*;
use crate::z3::{SymStack, SymHeap};

use rustc_hash::FxHashMap;
use std::fmt::Display;
use std::hash::Hash;
use uuid::Uuid;

#[derive(Debug, Clone)]
pub enum Error {
<<<<<<< HEAD
=======
    Syntax(String),
>>>>>>> 3133dd8f
    Verification(String),
    Other(String),
}

/// since main is unique we only have a scope.id outside of main
#[derive(Debug, Clone, PartialEq)]
pub struct Scope {
    pub id: Option<Uuid>,
}

/// Map identifier to clas, to know where to find invoked functions e.g. c.increment() can only be performed if we know where to find the increment function
pub type TypeStack = Vec<FxHashMap<Identifier, Class>>;

/// Abstraction type over methods & constructors
#[derive(Clone, Debug, Hash, PartialEq, Eq)]
pub enum Routine {
    Method {
        class: Identifier,
        method: Identifier,
    },
    Constructor {
        class: Identifier,
    },
}

/// print the first 4 symbols of a scope id
pub fn print_short_id(scope: &Scope) -> String {
    let id = scope.id.map(|id| format!("{:?}", id));
    match id {
        None => "".to_owned(),
        Some(id) => {
            let (short_id, _) = id.split_at(4);
            short_id.to_owned()
        }
    }
}

pub fn insert_into_ty_stack<K: Eq + Hash, V>(
    env: &mut Vec<FxHashMap<K, V>>,
    key: K,
    value: V,
) -> () {
    match env.last_mut() {
        Some(env) => {
            env.insert(key, value);
        }
        None => (),
    };
}

pub fn get_from_ty_stack<K: Eq + Hash + Display, V: Clone>(
    env_stack: &Vec<FxHashMap<K, V>>,
    id: &K,
) -> Option<V> {
    for env in env_stack.iter().rev() {
        match env.get(id) {
            Some(class) => return Some(class.clone()),
            None => (),
        }
    }
    return None;
}

/// given an object or class name, return class name
/// e.g. if we call o.f(), where object o is of class O then get_class(o) = O
pub fn get_classname<'a>(object_or_class: &'a String, ty_env: &TypeStack) -> String {
    get_from_ty_stack(ty_env, &object_or_class)
        .map(|t| t.0)
        .unwrap_or(object_or_class.clone())
}

pub fn get_class<'a>(prog: &'a Program, class_name: &str) -> &'a Class {
    match prog.iter()
        .find(|(id, _)| id == class_name) {
            Some(class) => return class,
            None => custom_panic(&format!(
                "Class {} doesn't exist",
                class_name
            ), None, None)
        }

}

pub fn get_methodcontent<'a>(
    prog: &'a Program,
    class_name: &Identifier,
    method_name: &Identifier,
) -> &'a Methodcontent {
    let class = get_class(prog, class_name);

    for member in class.1.iter() {
        match member {
            Member::Method(method) => match method {
                Method::Static(content @ (_, id, _, _)) => {
                    if id == method_name {
                        return content;
                    }
                }
                Method::Nonstatic(content @ (_, id, _, _)) => {
                    if id == method_name {
                        return content;
                    }
                }
            },
            _ => (),
        }
    }
    custom_panic(&format!(
        "Static method {}.{} doesn't exist",
        class.0, method_name
    ), None, None);
}

fn get_constructor<'a>(prog: &'a Program, class_name: &str) -> &'a Constructor {
    let class = get_class(prog, class_name);

    for m in class.1.iter() {
        match m {
            Member::Constructor(c) => return c,
            _ => continue,
        }
    }
    custom_panic(&format!(
        "Class {} does not have a constructor",
        class_name
    ), None, None);
}

pub fn get_routine_content<'a>(
    prog: &'a Program,
    routine: &Routine,
) -> (&'a Parameters, &'a Statements) {
    match routine {
        Routine::Constructor { class } => {
            let (_, params, stmts) = get_constructor(prog, class);
            (params, stmts)
        }
        Routine::Method { class, method } => {
            let (_, _, params, stmts) = get_methodcontent(prog, class, method);
            (params, stmts)
        }
    }
}

/// Panics with passed message and print diagnostic info
pub fn custom_panic<'ctx>(msg: &str, sym_stack: Option<&SymStack<'ctx>>, sym_heap: Option<&SymHeap<'ctx>>) -> ! {
    panic!(
        "
    {}

    ENVIRONMENT
    
    Stack:
    {:?}

    Heap:
    {:?}
    ",
        msg, sym_stack, sym_heap
    )
}<|MERGE_RESOLUTION|>--- conflicted
+++ resolved
@@ -12,10 +12,6 @@
 
 #[derive(Debug, Clone)]
 pub enum Error {
-<<<<<<< HEAD
-=======
-    Syntax(String),
->>>>>>> 3133dd8f
     Verification(String),
     Other(String),
 }
